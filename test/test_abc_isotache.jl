@testset "DrainingAbcIsotache" begin
<<<<<<< HEAD
    cell = Atlans.DrainingAbcIsotache(
        1.0,
        1.0,
        10000.0,
        15000.0,
        15000.0,
        2,
        0.006912,
        1.0,
        0.01737,
        0.1303,
        0.008686,
        1,#\tau
    )
=======
    cell =
        DrainingAbcIsotache(1.0, 0.0, 0.0, 18000.0, 13000.0, c_d, c_v, U, a, b, c, τ, 0.0)
>>>>>>> d5a2a63f

    @testset "Initialization" begin
        @test typeof(cell) == Atlans.DrainingAbcIsotache
    end

    @testset "τ_intrinsic" begin
        loadstep = 1.0
        actual = Atlans.τ_intermediate(cell, loadstep)
        expected = 0.9987006417333234
        @test actual ≈ expected
    end

    @testset "compress_γ_wet" begin
        consolidation = 0.1
        actual = Atlans.compress_γ_wet(cell, consolidation)
        expected = 8720.0
        @test actual ≈ expected
    end

    @testset "compress_γ_dry" begin
        consolidation = 0.01
        actual = Atlans.compress_γ_dry(cell, consolidation)
        expected = 15151.515151515152
        @test actual ≈ expected
    end

    @testset "degree of consolidation" begin
        t = 0.01
        actual = Atlans.U(cell, t)
        expected = 5.7916576227323684e-15
        @test actual ≈ expected
    end

    @testset "consolidate" begin
        σ′ = 10000.0
        Δt = 1.0
        actual, new_cell = Atlans.consolidate(cell, σ′, Δt)
        expected = 0
        @test actual ≈ expected
        @test typeof(new_cell) == Atlans.DrainingAbcIsotache
    end

end<|MERGE_RESOLUTION|>--- conflicted
+++ resolved
@@ -1,5 +1,4 @@
 @testset "DrainingAbcIsotache" begin
-<<<<<<< HEAD
     cell = Atlans.DrainingAbcIsotache(
         1.0,
         1.0,
@@ -13,11 +12,8 @@
         0.1303,
         0.008686,
         1,#\tau
+        0.0,
     )
-=======
-    cell =
-        DrainingAbcIsotache(1.0, 0.0, 0.0, 18000.0, 13000.0, c_d, c_v, U, a, b, c, τ, 0.0)
->>>>>>> d5a2a63f
 
     @testset "Initialization" begin
         @test typeof(cell) == Atlans.DrainingAbcIsotache
